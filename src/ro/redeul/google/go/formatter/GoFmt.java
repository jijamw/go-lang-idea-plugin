--- conflicted
+++ resolved
@@ -7,83 +7,123 @@
 import com.intellij.formatting.FormattingModelProvider;
 import com.intellij.lang.ASTNode;
 import com.intellij.openapi.command.CommandProcessor;
+import com.intellij.openapi.editor.Document;
+import com.intellij.openapi.fileEditor.FileDocumentManager;
+import com.intellij.openapi.project.Project;
 import com.intellij.openapi.projectRoots.Sdk;
-import com.intellij.openapi.ui.Messages;
+import com.intellij.openapi.ui.MessageType;
+import com.intellij.openapi.ui.popup.Balloon;
+import com.intellij.openapi.ui.popup.JBPopupFactory;
 import com.intellij.openapi.util.TextRange;
+import com.intellij.openapi.vfs.VirtualFile;
+import com.intellij.openapi.wm.WindowManager;
+import com.intellij.psi.PsiDocumentManager;
 import com.intellij.psi.PsiElement;
 import com.intellij.psi.PsiFile;
 import com.intellij.psi.codeStyle.CodeStyleSettings;
+import com.intellij.ui.awt.RelativePoint;
 import org.jetbrains.annotations.NotNull;
 import ro.redeul.google.go.config.sdk.GoSdkData;
+import ro.redeul.google.go.sdk.GoSdkTool;
 import ro.redeul.google.go.sdk.GoSdkUtil;
+
+import javax.swing.*;
+import java.awt.*;
 
 /**
  * User: jhonny
  * Date: 05/07/11
  */
 public class GoFmt implements FormattingModelBuilder {
+
     @NotNull
     @Override
     public FormattingModel createModel(PsiElement element, CodeStyleSettings settings) {
+
         PsiFile containingFile = element.getContainingFile();
 
-        try {
-            // try to format using go's default formatter
-            if (CommandProcessor.getInstance().getCurrentCommandName().equals("Reformat Code")) {
+        String currentCommandName = CommandProcessor.getInstance().getCurrentCommandName();
 
-<<<<<<< HEAD
-                if ( document != null ) {
-                    PsiDocumentManager.getInstance(element.getProject()).commitDocument(document);
-                }
-
-                String filePath = file.getPath();
-=======
-                String filePath = containingFile.getVirtualFile().getPath();
->>>>>>> 7bcd6c9c
-                Sdk sdk = GoSdkUtil.getGoogleGoSdkForFile(containingFile);
-
-                if (sdk == null) {
-                    Messages.showMessageDialog(
-                            "Please configure the GO SDK!",
-                            "Error formatting code",
-                            Messages.getInformationIcon()
-                    );
-                } else {
-
-                    GeneralCommandLine command = new GeneralCommandLine();
-
-                    String goFmtPath = ((GoSdkData) sdk.getSdkAdditionalData()).BINARY_PATH + "/gofmt";
-
-                    command.setExePath(goFmtPath);
-                    command.addParameter("-w");
-                    command.addParameter(filePath);
-
-<<<<<<< HEAD
-                    Process process = command.createProcess();
-                    process.waitFor();
-
-                    if ( document != null ) {
-                        file.refresh(false, true);
-                        documentManager.reloadFromDisk(document);
-                    }
-=======
-                    command.createProcess();
->>>>>>> 7bcd6c9c
-                }
-            }
-
-        } catch (Exception e) {
-            e.printStackTrace();
+        if (currentCommandName != null && currentCommandName.equals("Reformat Code")) {
+            formatDocument(containingFile);
         }
 
         ASTNode astNode = containingFile.getNode();
+
         // return a block that does nothing
-        return FormattingModelProvider.createFormattingModelForPsiFile(containingFile,
-                new NoOpBlock(astNode), settings);
+        return FormattingModelProvider.createFormattingModelForPsiFile(containingFile, new NoOpBlock(astNode), settings);
+    }
+
+    private void formatDocument(final PsiFile psiFile) {
+
+        Sdk sdk = GoSdkUtil.getGoogleGoSdkForFile(psiFile);
+
+        if (sdk == null) {
+            showBalloon(psiFile.getProject(), "Error formatting code", "There is no Go SDK attached to module/project.", MessageType.ERROR);
+            return;
+        }
+
+        final VirtualFile file = psiFile.getVirtualFile();
+
+        if (file == null) {
+            return;
+        }
+        // try to format using go's default formatter
+        final Document fileDocument = psiFile.getViewProvider().getDocument();
+
+        // commit file changes to disk
+        if (fileDocument != null) {
+            final FileDocumentManager documentManager = FileDocumentManager.getInstance();
+            PsiDocumentManager.getInstance(psiFile.getProject()).commitDocument(fileDocument);
+
+            documentManager.saveDocument(fileDocument);
+
+            try {
+
+                GeneralCommandLine command = new GeneralCommandLine();
+
+                String goFmtPath = GoSdkUtil.getTool((GoSdkData) sdk.getSdkAdditionalData(), GoSdkTool.GoFmt);
+
+                command.setExePath(goFmtPath);
+                command.addParameter("-w");
+                command.addParameter(file.getPath());
+
+                Process process = command.createProcess();
+                process.waitFor();
+
+                file.refresh(false, true);
+                documentManager.reloadFromDisk(fileDocument);
+
+            } catch (Exception ex) {
+                ex.printStackTrace();
+            }
+        }
     }
 
     @Override
     public TextRange getRangeAffectingIndent(PsiFile psiFile, int i, ASTNode astNode) {
         return null;
     }
+
+    private static void showBalloon(Project project, String title, String message, MessageType messageType) {
+        // ripped from com.intellij.openapi.vcs.changes.ui.ChangesViewBalloonProblemNotifier
+        final JFrame frame = WindowManager.getInstance().getFrame(project.isDefault() ? null : project);
+        if (frame == null) return;
+        final JComponent component = frame.getRootPane();
+        if (component == null) return;
+
+        final Rectangle rect = component.getVisibleRect();
+        final Point p = new Point(rect.x + rect.width - 10, rect.y + 10);
+        final RelativePoint point = new RelativePoint(component, p);
+
+        JBPopupFactory.getInstance().createHtmlTextBalloonBuilder(
+                String.format("<html><body><strong>%s</strong><br/><p>%s</p></body></html>", title, message),
+                messageType.getDefaultIcon(), messageType.getPopupBackground(), null)
+                .setShowCallout(false)
+                .setFadeoutTime(2000)
+                .setPreferredPosition(Balloon.Position.above)
+                .setCloseButtonEnabled(true)
+                .createBalloon().show(point, Balloon.Position.atLeft);
+    }
+
 }